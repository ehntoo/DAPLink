--- conflicted
+++ resolved
@@ -29,8 +29,7 @@
 __attribute__((aligned(4)))
 const char daplink_drive_name[11] = "MICROBIT   ";
 __attribute__((aligned(4)))
-<<<<<<< HEAD
-const char *const daplink_target_url = "https://www.microbit.co.uk/device?mbedcode=@B@V";
+const char *const daplink_target_url = "https://microbit.org/device/?id=@B&v=@V";
 
 const char *board_id = "";
 const char * const board_id_mb_1_3 = "9900";
@@ -76,7 +75,4 @@
     // With only two boards the digital pin read maps directly to the type
     mb_version_t board_version = (mb_version_t)read_board_type_pin();
     set_board_id(board_version);
-}
-=======
-const char *const daplink_target_url = "https://microbit.org/device/?id=@B&v=@V";
->>>>>>> f7dcc4fc
+}