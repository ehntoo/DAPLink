--- conflicted
+++ resolved
@@ -1,7 +1,3 @@
 common:
     macros:
-<<<<<<< HEAD
-        - DAPLINK_VERSION=255
-=======
-        - DAPLINK_VERSION=256
->>>>>>> 0052c4b7
+        - DAPLINK_VERSION=256