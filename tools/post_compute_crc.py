--- conflicted
+++ resolved
@@ -132,13 +132,6 @@
         offset_update.create_padded_image(output_file_legacy,
                                           output_file_legacy_5000,
                                           start, pad_addr, 0x40)
-<<<<<<< HEAD
-    elif start == 0 or start == 0x80000 or start == 0x8000000:
-        pass
-    else:
-        assert 0, "Unsupported start address 0x%x" % start
-=======
->>>>>>> ccb7aecb
 
 if __name__ == '__main__':
     main()