# Automated Tests

DAPLink has an extensive automated test suite. It can be run on the current development environment (Windows only) or a release package (Windows, Mac or Linux). Test results are written to the current directory and printed to the console.

Tests are launched by running ``python test/run_test.py`` in the Python virtual environment. The test logic discovers connected DAPLink boards and targets only those boards. Likewise, it detects what firmware you have built and targets only that firmware. Specify --help to view testing options (``run_test.py --help``).

The tests rely on information in ``test/info.py``. If you are porting DAPLink to a new board, you will need to add to info.py. See [Adding a new board](PORT_BOARD.md) for details.

## Preparing bootloader for Tests
* Build the bootloader or interface project to be tested.
* [Enable automation mode](ENABLE_AUTOMATION.md) on the board if it has not been enabled already.

## Test on Windows
### Prepare Host Machine
Windows drive indexing needs to be turned off prior to running the tests.
 
* Disable indexing on removable drives 
 Run gpedit.msc (<Windows>+<R> to open run window) then go to:
 Computer Configuration \ Administrative Templates \ Windows Components \ Search \ Do not allow locations on removable drives to be added to  libraries. Enable the setting there.
 
### Running Tests
 * Open CMD and cd to DAPLink directory.
<<<<<<< HEAD
 * Activate virtual env, launch tests by running ``python test/run_test.py`
=======
 * Activate virtual env, launch tests by running ``python test/run_test.py``
>>>>>>> a05035fa
   Specifying --firmwaredir is optional. For target images, either provide mbed.org authentication or use --targetdir to specify the location of pre-built target app binaries.
 * Test results will be printed to console

## Test on Linux
###  Prepare Host Machine
<<<<<<< HEAD
 Linux has a deamon called modemmanager that sends unsolicitated traffic to DAPLink. This will cause serial port tests to fail, typically at band rate initialization. The easiest way is to remove this deamon with ``sudo apt-get purge modemmanager``
=======
 Linux may have a daemon called modemmanager that sends unsolicitated traffic to DAPLink. This will cause serial port tests to fail, typically at band rate initialization.
 To check if modemmanager service is running, run ``systemctl | grep Modem``. Modem Manager will be displayed if so. To disable this service, run ``systemctl disable ModemManager.service``.
 Alternatively, this daemon can be removed with ``sudo apt-get purge modemmanager``.
>>>>>>> a05035fa

**Step 1.** Build Firmware Releases
 The firmware images under test need to be built on Windows. Under tools directory, run ``build_release_uvision.bat``. Then copy the generated  uvision_release directory to Linux.
 
**Step 2.** Install Tools
 Install [Python 2, 2.7.9 or above](https://www.python.org/downloads/).
 Install [Git](https://git-scm.com/downloads).
 
**Step 3.** Get the sources and create a virtual environment.

```
$ git clone https://github.com/mbedmicro/DAPLink
$ cd DAPLink
$ pip install virtualenv
$ virtualenv venv
```
**Step 4.** Update tools

```
$ source venv/bin/activate
$ sudo pip install -r requirements.txt
```

### Running Tests
```
$ sudo python test/run_test.py --force --firmwaredir <path_to_uvision_release>
```

--firmwaredir is required. For target images, either provide mbed.org authentication or use --targetdir to specify the location of pre-built target app binaries.
Test results will be printed to console.

## Test on Mac
### Prepare Host Machine
<<<<<<< HEAD
  None
=======
  Refer to the steps for Linux. 
>>>>>>> a05035fa
  
### Running Tests
  Refer to the steps for Linux.

## Two Areas of Testing
Tests are grouped into two categories

* Tests that validate how DAPLink is used for programming the target device and even the HIC itself via MSD--by copying an image file to the MSD drive (most users will drag-and-drop). These tests do not run by default but can be turned on by specifying --testdl.


* Tests that validate the MSD, CDC, and CMSIS-DAP endpoints. These tests run by default, but can be turned off by specifying --notestendpt

The endpoint tests rely on a target application--a small UART program that implements a simple protocol. The target app is used by all three endpoint sub-tests.

For mbed boards that are registered on mbed.org, the test builds the target application code on the fly in the cloud using the mbed RESTful Compile API. It then downloads the resulting image and downloads it to the target. The UART application source is in the mbed mercurial repository [daplink-validation](https://developer.mbed.org/users/c1728p9/code/daplink-validation/). For this workflow, you must specify your mbed.org user id and password via --user and --password.

For boards that are not mbed enabled or not registered on mbed.org, the test accepts pre-built applications via the --targetdir option. You will need to build the UART application, porting it to whatever platform is suitable if the board is not mbed enabled.

Currently, the tests only work in one fashion in any given run--using the Compile API or using pre-built binaries. That is, you cannot test (in one run) multiple boards if some have their target app built with Compile API and others have pre-built binaries.

## CMSIS-DAP Tests
The CMSIS-DAP tests (referred to as "HID" tests in the python code) require pyOCD. Fortunately, pyOCD is listed in ``requirements.txt``, and thus it is downloaded and made available to the tests automatically when you set up your DAPLink python virtual environment. This is fine if you're doing regression testing, but won't be of much help if you're trying to test a new DAPLink port. The publicly released pyOCD is unlikely to support your new board. You will need to combine your DAPLink porting efforts with a pyOCD porting effort if you want to fully validate your DAPLink firmware with the automated tests.

Assuming you have a pyOCD workspace on your local machine that supports your board, you'll need to tell the DAPLink tests to use that pyOCD instead of the one it downloaded from the Internet. The way to do that is to, while in the DAPLink virtual environment, cd to the root of your pyOCD workspace and run ``pip install --editable ./``, then cd back to the DAPLink workspace to run the tests.<|MERGE_RESOLUTION|>--- conflicted
+++ resolved
@@ -20,23 +20,15 @@
  
 ### Running Tests
  * Open CMD and cd to DAPLink directory.
-<<<<<<< HEAD
- * Activate virtual env, launch tests by running ``python test/run_test.py`
-=======
  * Activate virtual env, launch tests by running ``python test/run_test.py``
->>>>>>> a05035fa
    Specifying --firmwaredir is optional. For target images, either provide mbed.org authentication or use --targetdir to specify the location of pre-built target app binaries.
  * Test results will be printed to console
 
 ## Test on Linux
 ###  Prepare Host Machine
-<<<<<<< HEAD
- Linux has a deamon called modemmanager that sends unsolicitated traffic to DAPLink. This will cause serial port tests to fail, typically at band rate initialization. The easiest way is to remove this deamon with ``sudo apt-get purge modemmanager``
-=======
  Linux may have a daemon called modemmanager that sends unsolicitated traffic to DAPLink. This will cause serial port tests to fail, typically at band rate initialization.
  To check if modemmanager service is running, run ``systemctl | grep Modem``. Modem Manager will be displayed if so. To disable this service, run ``systemctl disable ModemManager.service``.
  Alternatively, this daemon can be removed with ``sudo apt-get purge modemmanager``.
->>>>>>> a05035fa
 
 **Step 1.** Build Firmware Releases
  The firmware images under test need to be built on Windows. Under tools directory, run ``build_release_uvision.bat``. Then copy the generated  uvision_release directory to Linux.
@@ -70,11 +62,7 @@
 
 ## Test on Mac
 ### Prepare Host Machine
-<<<<<<< HEAD
-  None
-=======
   Refer to the steps for Linux. 
->>>>>>> a05035fa
   
 ### Running Tests
   Refer to the steps for Linux.
