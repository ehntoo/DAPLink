# Private settings
private_settings.py

# Compiled Object files
*.slo
*.lo
*.o
tmp/

# Compiled Dynamic libraries
*.so
*.dylib

# Compiled Static libraries
*.lai
*.la
*.a

# Python
*.py[cod]

# Eclipse Project Files
.cproject
.project
.pydevproject

# uVision generated files
*.uvopt
*.uvgui.*

*.plg
*.map
*.lst
*.lnp
*.htm
*.dep
*.d
*.crf
*.bak

*.axf
*.S19
*.bin
<<<<<<< HEAD
=======
*.dep
*.FLM
>>>>>>> 6e972127

# JLink files
JLink*.*

# Output directories
Output
Lst
Obj

<<<<<<< HEAD
# tags file
tags
=======
# cscope
cscope.*

# ctags
tags
>>>>>>> 6e972127
<|MERGE_RESOLUTION|>--- conflicted
+++ resolved
@@ -41,11 +41,8 @@
 *.axf
 *.S19
 *.bin
-<<<<<<< HEAD
-=======
 *.dep
 *.FLM
->>>>>>> 6e972127
 
 # JLink files
 JLink*.*
@@ -55,13 +52,8 @@
 Lst
 Obj
 
-<<<<<<< HEAD
-# tags file
-tags
-=======
 # cscope
 cscope.*
 
 # ctags
-tags
->>>>>>> 6e972127
+tags